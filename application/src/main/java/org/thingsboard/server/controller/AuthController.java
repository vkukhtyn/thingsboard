--- conflicted
+++ resolved
@@ -338,11 +338,7 @@
 
     @RequestMapping(value = "/noauth/oauth2Clients", method = RequestMethod.POST)
     @ResponseBody
-<<<<<<< HEAD
-    public List<OAuth2ClientInfo> getOath2Clients() throws ThingsboardException {
-=======
     public List<OAuth2ClientInfo> getOAuth2Clients() throws ThingsboardException {
->>>>>>> 6037f0f4
         try {
             return oauth2Service.getOAuth2Clients();
         } catch (Exception e) {
