--- conflicted
+++ resolved
@@ -43,13 +43,6 @@
 import org.thingsboard.server.queue.settings.TbQueueRuleEngineSettings;
 import org.thingsboard.server.queue.settings.TbRuleEngineQueueConfiguration;
 import org.thingsboard.server.queue.util.TbRuleEngineComponent;
-<<<<<<< HEAD
-import org.thingsboard.server.common.transport.util.DataDecodingEncodingService;
-import org.thingsboard.server.service.apiusage.TbApiUsageStateService;
-import org.thingsboard.server.service.profile.TbDeviceProfileCache;
-import org.thingsboard.server.service.profile.TbTenantProfileCache;
-import org.thingsboard.server.service.queue.processing.*;
-=======
 import org.thingsboard.server.service.apiusage.TbApiUsageStateService;
 import org.thingsboard.server.service.profile.TbDeviceProfileCache;
 import org.thingsboard.server.service.profile.TbTenantProfileCache;
@@ -60,7 +53,6 @@
 import org.thingsboard.server.service.queue.processing.TbRuleEngineProcessingStrategyFactory;
 import org.thingsboard.server.service.queue.processing.TbRuleEngineSubmitStrategy;
 import org.thingsboard.server.service.queue.processing.TbRuleEngineSubmitStrategyFactory;
->>>>>>> 9ab92ba7
 import org.thingsboard.server.service.rpc.FromDeviceRpcResponse;
 import org.thingsboard.server.service.rpc.TbRuleEngineDeviceRpcService;
 import org.thingsboard.server.service.stats.RuleEngineStatisticsService;
@@ -108,17 +100,10 @@
     public DefaultTbRuleEngineConsumerService(TbRuleEngineProcessingStrategyFactory processingStrategyFactory,
                                               TbRuleEngineSubmitStrategyFactory submitStrategyFactory,
                                               TbQueueRuleEngineSettings ruleEngineSettings,
-<<<<<<< HEAD
-                                              TbTenantProfileCache tenantProfileCache,
-                                              TbApiUsageStateService apiUsageStateService,
-                                              TbRuleEngineQueueFactory tbRuleEngineQueueFactory, RuleEngineStatisticsService statisticsService,
-                                              ActorSystemContext actorContext, DataDecodingEncodingService encodingService,
-=======
                                               TbRuleEngineQueueFactory tbRuleEngineQueueFactory,
                                               RuleEngineStatisticsService statisticsService,
                                               ActorSystemContext actorContext,
                                               DataDecodingEncodingService encodingService,
->>>>>>> 9ab92ba7
                                               TbRuleEngineDeviceRpcService tbDeviceRpcService,
                                               StatsFactory statsFactory,
                                               TbDeviceProfileCache deviceProfileCache,
