--- conflicted
+++ resolved
@@ -292,36 +292,6 @@
         }
     }
 
-<<<<<<< HEAD
-    private void onClusterUpdateSync() {
-        clusterUpdatePending = false;
-        List<Tenant> tenants = tenantService.findTenants(new PageLink(Integer.MAX_VALUE)).getData();
-        for (Tenant tenant : tenants) {
-            List<ListenableFuture<DeviceStateData>> fetchFutures = new ArrayList<>();
-            PageLink pageLink = new PageLink(initFetchPackSize);
-            while (pageLink != null) {
-                PageData<Device> page = deviceService.findDevicesByTenantId(tenant.getId(), pageLink);
-                pageLink = page.hasNext() ? pageLink.nextPageLink() : null;
-                for (Device device : page.getData()) {
-                    if (!routingService.resolveById(device.getId()).isPresent()) {
-                        if (!deviceStates.containsKey(device.getId())) {
-                            fetchFutures.add(fetchDeviceState(device));
-                        }
-                    } else {
-                        Set<DeviceId> tenantDeviceSet = tenantDevices.get(tenant.getId());
-                        if (tenantDeviceSet != null) {
-                            tenantDeviceSet.remove(device.getId());
-                        }
-                        deviceStates.remove(device.getId());
-                        deviceLastReportedActivity.remove(device.getId());
-                        deviceLastSavedActivity.remove(device.getId());
-                    }
-                }
-                try {
-                    Futures.successfulAsList(fetchFutures).get().forEach(this::addDeviceUsingState);
-                } catch (InterruptedException | ExecutionException e) {
-                    log.warn("Failed to init device state service from DB", e);
-=======
     @Override
     public void onApplicationEvent(PartitionChangeEvent partitionChangeEvent) {
         if (ServiceType.TB_CORE.equals(partitionChangeEvent.getServiceType())) {
@@ -332,7 +302,6 @@
                         clusterUpdatePending = false;
                         initStateFromDB(partitionChangeEvent.getPartitions());
                     });
->>>>>>> a7798390
                 }
             }
         }
@@ -340,15 +309,6 @@
 
     private void initStateFromDB(Set<TopicPartitionInfo> partitions) {
         try {
-<<<<<<< HEAD
-            List<Tenant> tenants = tenantService.findTenants(new PageLink(Integer.MAX_VALUE)).getData();
-            for (Tenant tenant : tenants) {
-                List<ListenableFuture<DeviceStateData>> fetchFutures = new ArrayList<>();
-                PageLink pageLink = new PageLink(initFetchPackSize);
-                while (pageLink != null) {
-                    PageData<Device> page = deviceService.findDevicesByTenantId(tenant.getId(), pageLink);
-                    pageLink = page.hasNext() ? pageLink.nextPageLink() : null;
-=======
             Set<TopicPartitionInfo> addedPartitions = new HashSet<>(partitions);
             addedPartitions.removeAll(partitionedDevices.keySet());
 
@@ -369,14 +329,13 @@
 
             //TODO 3.0: replace this dummy search with new functionality to search by partitions using SQL capabilities.
             // Adding only devices that are in new partitions
-            List<Tenant> tenants = tenantService.findTenants(new TextPageLink(Integer.MAX_VALUE)).getData();
+            List<Tenant> tenants = tenantService.findTenants(new PageLink(Integer.MAX_VALUE)).getData();
             for (Tenant tenant : tenants) {
-                TextPageLink pageLink = new TextPageLink(initFetchPackSize);
+                PageLink pageLink = new PageLink(initFetchPackSize);
                 while (pageLink != null) {
                     List<ListenableFuture<Void>> fetchFutures = new ArrayList<>();
-                    TextPageData<Device> page = deviceService.findDevicesByTenantId(tenant.getId(), pageLink);
-                    pageLink = page.getNextPageLink();
->>>>>>> a7798390
+                    PageData<Device> page = deviceService.findDevicesByTenantId(tenant.getId(), pageLink);
+                    pageLink = page.hasNext() ? pageLink.nextPageLink() : null;
                     for (Device device : page.getData()) {
                         TopicPartitionInfo tpi = partitionService.resolve(ServiceType.TB_CORE, tenant.getId(), device.getId());
                         if (addedPartitions.contains(tpi)) {
