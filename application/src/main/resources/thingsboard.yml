--- conflicted
+++ resolved
@@ -126,13 +126,8 @@
             firstNameAttributeKey: "${SECURITY_OAUTH2_DEFAULT_MAPPER_BASIC_FIRST_NAME_ATTRIBUTE_KEY:}"
             lastNameAttributeKey: "${SECURITY_OAUTH2_DEFAULT_MAPPER_BASIC_LAST_NAME_ATTRIBUTE_KEY:}"
             tenantNameStrategy: "${SECURITY_OAUTH2_DEFAULT_MAPPER_BASIC_TENANT_NAME_STRATEGY:domain}" # domain, email or custom
-<<<<<<< HEAD
-            tenantNameStrategyPattern: "${SECURITY_OAUTH2_DEFAULT_MAPPER_BASIC_TENANT_NAME_STRATEGY_PATTERN:}"
-            customerNameStrategyPattern: "${SECURITY_OAUTH2_DEFAULT_MAPPER_BASIC_CUSTOMER_NAME_STRATEGY_PATTERN:}"
-=======
             tenantNamePattern: "${SECURITY_OAUTH2_DEFAULT_MAPPER_BASIC_TENANT_NAME_PATTERN:}" # %{attribute_key} as placeholder for attributes value by key
             customerNamePattern: "${SECURITY_OAUTH2_DEFAULT_MAPPER_BASIC_CUSTOMER_NAME_PATTERN:}" # %{attribute_key} as placeholder for attributes value by key
->>>>>>> 6037f0f4
           custom:
             url: "${SECURITY_OAUTH2_DEFAULT_MAPPER_CUSTOM_URL:}"
             username: "${SECURITY_OAUTH2_DEFAULT_MAPPER_CUSTOM_USERNAME:}"
