--- conflicted
+++ resolved
@@ -32,23 +32,13 @@
 
 public interface AuditLogService {
 
-<<<<<<< HEAD
-    PageData<AuditLog> findAuditLogsByTenantIdAndCustomerId(TenantId tenantId, CustomerId customerId, TimePageLink pageLink);
+    PageData<AuditLog> findAuditLogsByTenantIdAndCustomerId(TenantId tenantId, CustomerId customerId, List<ActionType> actionTypes, TimePageLink pageLink);
 
-    PageData<AuditLog> findAuditLogsByTenantIdAndUserId(TenantId tenantId, UserId userId, TimePageLink pageLink);
+    PageData<AuditLog> findAuditLogsByTenantIdAndUserId(TenantId tenantId, UserId userId, List<ActionType> actionTypes, TimePageLink pageLink);
 
-    PageData<AuditLog> findAuditLogsByTenantIdAndEntityId(TenantId tenantId, EntityId entityId, TimePageLink pageLink);
+    PageData<AuditLog> findAuditLogsByTenantIdAndEntityId(TenantId tenantId, EntityId entityId, List<ActionType> actionTypes, TimePageLink pageLink);
 
-    PageData<AuditLog> findAuditLogsByTenantId(TenantId tenantId, TimePageLink pageLink);
-=======
-    TimePageData<AuditLog> findAuditLogsByTenantIdAndCustomerId(TenantId tenantId, CustomerId customerId, List<ActionType> actionTypes, TimePageLink pageLink);
-
-    TimePageData<AuditLog> findAuditLogsByTenantIdAndUserId(TenantId tenantId, UserId userId, List<ActionType> actionTypes, TimePageLink pageLink);
-
-    TimePageData<AuditLog> findAuditLogsByTenantIdAndEntityId(TenantId tenantId, EntityId entityId, List<ActionType> actionTypes, TimePageLink pageLink);
-
-    TimePageData<AuditLog> findAuditLogsByTenantId(TenantId tenantId, List<ActionType> actionTypes, TimePageLink pageLink);
->>>>>>> 9f0871af
+    PageData<AuditLog> findAuditLogsByTenantId(TenantId tenantId, List<ActionType> actionTypes, TimePageLink pageLink);
 
     <E extends HasName, I extends EntityId> ListenableFuture<List<Void>> logEntityAction(
             TenantId tenantId,
