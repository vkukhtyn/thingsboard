/**
 * Copyright © 2016-2020 The Thingsboard Authors
 *
 * Licensed under the Apache License, Version 2.0 (the "License");
 * you may not use this file except in compliance with the License.
 * You may obtain a copy of the License at
 *
 *     http://www.apache.org/licenses/LICENSE-2.0
 *
 * Unless required by applicable law or agreed to in writing, software
 * distributed under the License is distributed on an "AS IS" BASIS,
 * WITHOUT WARRANTIES OR CONDITIONS OF ANY KIND, either express or implied.
 * See the License for the specific language governing permissions and
 * limitations under the License.
 */
package org.thingsboard.server.queue.pubsub;

import com.amazonaws.services.sqs.model.Message;
import com.google.api.core.ApiFuture;
import com.google.api.core.ApiFutures;
import com.google.cloud.pubsub.v1.stub.GrpcSubscriberStub;
import com.google.cloud.pubsub.v1.stub.SubscriberStub;
import com.google.cloud.pubsub.v1.stub.SubscriberStubSettings;
import com.google.gson.Gson;
import com.google.protobuf.InvalidProtocolBufferException;
import com.google.pubsub.v1.AcknowledgeRequest;
import com.google.pubsub.v1.ProjectSubscriptionName;
import com.google.pubsub.v1.PubsubMessage;
import com.google.pubsub.v1.PullRequest;
import com.google.pubsub.v1.PullResponse;
import com.google.pubsub.v1.ReceivedMessage;
import lombok.extern.slf4j.Slf4j;
import org.springframework.util.CollectionUtils;
import org.thingsboard.server.common.msg.queue.TopicPartitionInfo;
import org.thingsboard.server.queue.TbQueueAdmin;
import org.thingsboard.server.queue.TbQueueConsumer;
import org.thingsboard.server.queue.TbQueueMsg;
import org.thingsboard.server.queue.TbQueueMsgDecoder;
import org.thingsboard.server.queue.common.AbstractParallelTbQueueConsumerTemplate;
import org.thingsboard.server.queue.common.AbstractTbQueueConsumerTemplate;
import org.thingsboard.server.queue.common.DefaultTbQueueMsg;

import java.io.IOException;
import java.util.ArrayList;
import java.util.Collections;
import java.util.LinkedHashSet;
import java.util.List;
import java.util.Objects;
import java.util.Set;
import java.util.concurrent.CopyOnWriteArrayList;
import java.util.concurrent.ExecutionException;
import java.util.concurrent.ExecutorService;
import java.util.concurrent.Executors;
import java.util.concurrent.TimeUnit;
import java.util.stream.Collectors;

@Slf4j
public class TbPubSubConsumerTemplate<T extends TbQueueMsg> extends AbstractParallelTbQueueConsumerTemplate<PubsubMessage, T> {

    private final Gson gson = new Gson();
    private final TbQueueAdmin admin;
    private final String topic;
    private final TbQueueMsgDecoder<T> decoder;
    private final TbPubSubSettings pubSubSettings;

    private volatile Set<String> subscriptionNames;
    private final List<AcknowledgeRequest> acknowledgeRequests = new CopyOnWriteArrayList<>();

    private final SubscriberStub subscriber;
    private volatile int messagesPerTopic;

    public TbPubSubConsumerTemplate(TbQueueAdmin admin, TbPubSubSettings pubSubSettings, String topic, TbQueueMsgDecoder<T> decoder) {
        super(topic);
        this.admin = admin;
        this.pubSubSettings = pubSubSettings;
        this.topic = topic;
        this.decoder = decoder;
        try {
            SubscriberStubSettings subscriberStubSettings =
                    SubscriberStubSettings.newBuilder()
                            .setCredentialsProvider(pubSubSettings.getCredentialsProvider())
                            .setTransportChannelProvider(
                                    SubscriberStubSettings.defaultGrpcTransportProviderBuilder()
                                            .setMaxInboundMessageSize(pubSubSettings.getMaxMsgSize())
                                            .build())
                            .build();
            this.subscriber = GrpcSubscriberStub.create(subscriberStubSettings);
        } catch (IOException e) {
            log.error("Failed to create subscriber.", e);
            throw new RuntimeException("Failed to create subscriber.", e);
        }
    }

    @Override
    protected List<PubsubMessage> doPoll(long durationInMillis) {
        try {
            List<ReceivedMessage> messages = receiveMessages();
            if (!messages.isEmpty()) {
                return messages.stream().map(ReceivedMessage::getMessage).collect(Collectors.toList());
            }
        } catch (ExecutionException | InterruptedException e) {
            if (stopped) {
                log.info("[{}] Pub/Sub consumer is stopped.", topic);
            } else {
                log.error("Failed to receive messages", e);
            }
        }
        return Collections.emptyList();
    }

    @Override
    protected void doSubscribe(List<String> topicNames) {
        subscriptionNames = new LinkedHashSet<>(topicNames);
        subscriptionNames.forEach(admin::createTopicIfNotExists);
        initNewExecutor(subscriptionNames.size() + 1);
        messagesPerTopic = pubSubSettings.getMaxMessages() / subscriptionNames.size();
    }

    @Override
    protected void doCommit() {
        acknowledgeRequests.forEach(subscriber.acknowledgeCallable()::futureCall);
        acknowledgeRequests.clear();
    }

    @Override
    protected void doUnsubscribe() {
        if (subscriber != null) {
            subscriber.close();
        }
<<<<<<< HEAD
    }

    @Override
    public List<T> poll(long durationInMillis) {
        if (!subscribed && partitions == null) {
            try {
                Thread.sleep(durationInMillis);
            } catch (InterruptedException e) {
                log.debug("Failed to await subscription", e);
            }
        } else {
            if (!subscribed) {
                subscriptionNames = partitions.stream().map(TopicPartitionInfo::getFullTopicName).collect(Collectors.toSet());
                subscriptionNames.forEach(admin::createTopicIfNotExists);

                if (consumerExecutor != null) {
                    consumerExecutor.shutdown();
                }

                consumerExecutor = Executors.newFixedThreadPool(subscriptionNames.size());
                messagesPerTopic = pubSubSettings.getMaxMessages() / subscriptionNames.size();
                subscribed = true;
            }
            List<ReceivedMessage> messages;
            try {
                messages = receiveMessages();
                if (!messages.isEmpty()) {
                    List<T> result = new ArrayList<>();
                    messages.forEach(msg -> {
                        try {
                            result.add(decode(msg.getMessage()));
                        } catch (InvalidProtocolBufferException e) {
                            log.error("Failed decode record: [{}]", msg);
                        }
                    });
                    return result;
                }
            } catch (ExecutionException | InterruptedException e) {
                if (stopped) {
                    log.info("[{}] Pub/Sub consumer is stopped.", topic);
                } else {
                    log.error("Failed to receive messages", e);
                }
            }
        }
        return Collections.emptyList();
    }

    @Override
    public void commit() {
        acknowledgeRequests.forEach(subscriber.acknowledgeCallable()::futureCall);
        acknowledgeRequests.clear();
=======
        shutdownExecutor();
>>>>>>> 8d5c38b7
    }

    private List<ReceivedMessage> receiveMessages() throws ExecutionException, InterruptedException {
        List<ApiFuture<List<ReceivedMessage>>> result = subscriptionNames.stream().map(subscriptionId -> {
            String subscriptionName = ProjectSubscriptionName.format(pubSubSettings.getProjectId(), subscriptionId);
            PullRequest pullRequest =
                    PullRequest.newBuilder()
                            .setMaxMessages(messagesPerTopic)
                            .setReturnImmediately(false) // return immediately if messages are not available
                            .setSubscription(subscriptionName)
                            .build();

            ApiFuture<PullResponse> pullResponseApiFuture = subscriber.pullCallable().futureCall(pullRequest);

            return ApiFutures.transform(pullResponseApiFuture, pullResponse -> {
                if (pullResponse != null && !pullResponse.getReceivedMessagesList().isEmpty()) {
                    List<String> ackIds = new ArrayList<>();
                    for (ReceivedMessage message : pullResponse.getReceivedMessagesList()) {
                        ackIds.add(message.getAckId());
                    }
                    AcknowledgeRequest acknowledgeRequest =
                            AcknowledgeRequest.newBuilder()
                                    .setSubscription(subscriptionName)
                                    .addAllAckIds(ackIds)
                                    .build();

                    acknowledgeRequests.add(acknowledgeRequest);
                    return pullResponse.getReceivedMessagesList();
                }
                return null;
            }, consumerExecutor);

        }).collect(Collectors.toList());

        ApiFuture<List<ReceivedMessage>> transform = ApiFutures.transform(ApiFutures.allAsList(result), listMessages -> {
            if (!CollectionUtils.isEmpty(listMessages)) {
                return listMessages.stream().filter(Objects::nonNull).flatMap(List::stream).collect(Collectors.toList());
            }
            return Collections.emptyList();
        }, consumerExecutor);

        return transform.get();
    }

    @Override
    public T decode(PubsubMessage message) throws InvalidProtocolBufferException {
        DefaultTbQueueMsg msg = gson.fromJson(message.getData().toStringUtf8(), DefaultTbQueueMsg.class);
        return decoder.decode(msg);
    }

}<|MERGE_RESOLUTION|>--- conflicted
+++ resolved
@@ -15,7 +15,6 @@
  */
 package org.thingsboard.server.queue.pubsub;
 
-import com.amazonaws.services.sqs.model.Message;
 import com.google.api.core.ApiFuture;
 import com.google.api.core.ApiFutures;
 import com.google.cloud.pubsub.v1.stub.GrpcSubscriberStub;
@@ -31,13 +30,10 @@
 import com.google.pubsub.v1.ReceivedMessage;
 import lombok.extern.slf4j.Slf4j;
 import org.springframework.util.CollectionUtils;
-import org.thingsboard.server.common.msg.queue.TopicPartitionInfo;
 import org.thingsboard.server.queue.TbQueueAdmin;
-import org.thingsboard.server.queue.TbQueueConsumer;
 import org.thingsboard.server.queue.TbQueueMsg;
 import org.thingsboard.server.queue.TbQueueMsgDecoder;
 import org.thingsboard.server.queue.common.AbstractParallelTbQueueConsumerTemplate;
-import org.thingsboard.server.queue.common.AbstractTbQueueConsumerTemplate;
 import org.thingsboard.server.queue.common.DefaultTbQueueMsg;
 
 import java.io.IOException;
@@ -49,9 +45,6 @@
 import java.util.Set;
 import java.util.concurrent.CopyOnWriteArrayList;
 import java.util.concurrent.ExecutionException;
-import java.util.concurrent.ExecutorService;
-import java.util.concurrent.Executors;
-import java.util.concurrent.TimeUnit;
 import java.util.stream.Collectors;
 
 @Slf4j
@@ -127,62 +120,7 @@
         if (subscriber != null) {
             subscriber.close();
         }
-<<<<<<< HEAD
-    }
-
-    @Override
-    public List<T> poll(long durationInMillis) {
-        if (!subscribed && partitions == null) {
-            try {
-                Thread.sleep(durationInMillis);
-            } catch (InterruptedException e) {
-                log.debug("Failed to await subscription", e);
-            }
-        } else {
-            if (!subscribed) {
-                subscriptionNames = partitions.stream().map(TopicPartitionInfo::getFullTopicName).collect(Collectors.toSet());
-                subscriptionNames.forEach(admin::createTopicIfNotExists);
-
-                if (consumerExecutor != null) {
-                    consumerExecutor.shutdown();
-                }
-
-                consumerExecutor = Executors.newFixedThreadPool(subscriptionNames.size());
-                messagesPerTopic = pubSubSettings.getMaxMessages() / subscriptionNames.size();
-                subscribed = true;
-            }
-            List<ReceivedMessage> messages;
-            try {
-                messages = receiveMessages();
-                if (!messages.isEmpty()) {
-                    List<T> result = new ArrayList<>();
-                    messages.forEach(msg -> {
-                        try {
-                            result.add(decode(msg.getMessage()));
-                        } catch (InvalidProtocolBufferException e) {
-                            log.error("Failed decode record: [{}]", msg);
-                        }
-                    });
-                    return result;
-                }
-            } catch (ExecutionException | InterruptedException e) {
-                if (stopped) {
-                    log.info("[{}] Pub/Sub consumer is stopped.", topic);
-                } else {
-                    log.error("Failed to receive messages", e);
-                }
-            }
-        }
-        return Collections.emptyList();
-    }
-
-    @Override
-    public void commit() {
-        acknowledgeRequests.forEach(subscriber.acknowledgeCallable()::futureCall);
-        acknowledgeRequests.clear();
-=======
         shutdownExecutor();
->>>>>>> 8d5c38b7
     }
 
     private List<ReceivedMessage> receiveMessages() throws ExecutionException, InterruptedException {
@@ -191,7 +129,7 @@
             PullRequest pullRequest =
                     PullRequest.newBuilder()
                             .setMaxMessages(messagesPerTopic)
-                            .setReturnImmediately(false) // return immediately if messages are not available
+//                            .setReturnImmediately(false) // return immediately if messages are not available
                             .setSubscription(subscriptionName)
                             .build();
 
