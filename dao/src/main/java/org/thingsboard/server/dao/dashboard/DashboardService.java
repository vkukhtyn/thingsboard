--- conflicted
+++ resolved
@@ -26,21 +26,13 @@
 
 public interface DashboardService {
     
-<<<<<<< HEAD
     Dashboard findDashboardById(DashboardId dashboardId);
-=======
-    public Dashboard findDashboardById(DashboardId dashboardId);
 
-    public ListenableFuture<Dashboard> findDashboardByIdAsync(DashboardId dashboardId);
+    ListenableFuture<Dashboard> findDashboardByIdAsync(DashboardId dashboardId);
 
-    public DashboardInfo findDashboardInfoById(DashboardId dashboardId);
+    DashboardInfo findDashboardInfoById(DashboardId dashboardId);
 
-    public ListenableFuture<DashboardInfo> findDashboardInfoByIdAsync(DashboardId dashboardId);
-
-    public Dashboard saveDashboard(Dashboard dashboard);
-    
-    public Dashboard assignDashboardToCustomer(DashboardId dashboardId, CustomerId customerId);
->>>>>>> 3c43d039
+    ListenableFuture<DashboardInfo> findDashboardInfoByIdAsync(DashboardId dashboardId);
 
     Dashboard saveDashboard(Dashboard dashboard);
 
