--- conflicted
+++ resolved
@@ -126,12 +126,8 @@
 
     List<DeviceEntity> findDevicesByTenantIdAndCustomerIdAndIdIn(UUID tenantId, UUID customerId, List<UUID> deviceIds);
 
-<<<<<<< HEAD
     List<DeviceEntity> findDevicesByTenantIdAndIdIn(UUID tenantId, List<UUID> deviceIds);
-=======
-    List<DeviceEntity> findDevicesByTenantIdAndIdIn(String tenantId, List<String> deviceIds);
 
-    DeviceEntity findByTenantIdAndId(String tenantId, String id);
+    DeviceEntity findByTenantIdAndId(UUID tenantId, UUID id);
 
->>>>>>> fea2f879
 }