/**
 * Copyright © 2016-2020 The Thingsboard Authors
 *
 * Licensed under the Apache License, Version 2.0 (the "License");
 * you may not use this file except in compliance with the License.
 * You may obtain a copy of the License at
 *
 *     http://www.apache.org/licenses/LICENSE-2.0
 *
 * Unless required by applicable law or agreed to in writing, software
 * distributed under the License is distributed on an "AS IS" BASIS,
 * WITHOUT WARRANTIES OR CONDITIONS OF ANY KIND, either express or implied.
 * See the License for the specific language governing permissions and
 * limitations under the License.
 */
package org.thingsboard.server.dao.tenant;

import com.google.common.util.concurrent.ListenableFuture;
import lombok.extern.slf4j.Slf4j;
import org.apache.commons.lang3.StringUtils;
import org.springframework.beans.factory.annotation.Autowired;
import org.springframework.stereotype.Service;
import org.thingsboard.server.common.data.Tenant;
import org.thingsboard.server.common.data.asset.Asset;
import org.thingsboard.server.common.data.id.EntityId;
import org.thingsboard.server.common.data.id.TenantId;
import org.thingsboard.server.common.data.page.PageData;
import org.thingsboard.server.common.data.page.PageLink;
import org.thingsboard.server.dao.asset.AssetService;
import org.thingsboard.server.dao.customer.CustomerService;
import org.thingsboard.server.dao.dashboard.DashboardService;
import org.thingsboard.server.dao.device.DeviceService;
import org.thingsboard.server.dao.entity.AbstractEntityService;
import org.thingsboard.server.dao.entityview.EntityViewService;
import org.thingsboard.server.dao.exception.DataValidationException;
import org.thingsboard.server.dao.rule.RuleChainService;
import org.thingsboard.server.dao.service.DataValidator;
import org.thingsboard.server.dao.service.PaginatedRemover;
import org.thingsboard.server.dao.service.Validator;
import org.thingsboard.server.dao.user.UserService;
import org.thingsboard.server.dao.widget.WidgetsBundleService;

import java.util.List;

import static org.thingsboard.server.dao.service.Validator.validateId;

@Service
@Slf4j
public class TenantServiceImpl extends AbstractEntityService implements TenantService {

    private static final String DEFAULT_TENANT_REGION = "Global";
    public static final String INCORRECT_TENANT_ID = "Incorrect tenantId ";

    @Autowired
    private TenantDao tenantDao;

    @Autowired
    private UserService userService;

    @Autowired
    private CustomerService customerService;

    @Autowired
    private AssetService assetService;

    @Autowired
    private DeviceService deviceService;

    @Autowired
    private EntityViewService entityViewService;

    @Autowired
    private WidgetsBundleService widgetsBundleService;

    @Autowired
    private DashboardService dashboardService;

    @Autowired
    private RuleChainService ruleChainService;

    @Override
    public Tenant findTenantById(TenantId tenantId) {
        log.trace("Executing findTenantById [{}]", tenantId);
        Validator.validateId(tenantId, INCORRECT_TENANT_ID + tenantId);
        return tenantDao.findById(tenantId, tenantId.getId());
    }

    @Override
    public ListenableFuture<Tenant> findTenantByIdAsync(TenantId callerId, TenantId tenantId) {
        log.trace("Executing TenantIdAsync [{}]", tenantId);
        validateId(tenantId, INCORRECT_TENANT_ID + tenantId);
        return tenantDao.findByIdAsync(callerId, tenantId.getId());
    }

    @Override
    public Tenant saveTenant(Tenant tenant) {
        log.trace("Executing saveTenant [{}]", tenant);
        tenant.setRegion(DEFAULT_TENANT_REGION);
        tenantValidator.validate(tenant, Tenant::getId);
        return tenantDao.save(tenant.getId(), tenant);
    }

    @Override
    public void deleteTenant(TenantId tenantId) {
        log.trace("Executing deleteTenant [{}]", tenantId);
        Validator.validateId(tenantId, INCORRECT_TENANT_ID + tenantId);
        customerService.deleteCustomersByTenantId(tenantId);
        widgetsBundleService.deleteWidgetsBundlesByTenantId(tenantId);
        dashboardService.deleteDashboardsByTenantId(tenantId);
        entityViewService.deleteEntityViewsByTenantId(tenantId);
        assetService.deleteAssetsByTenantId(tenantId);
        deviceService.deleteDevicesByTenantId(tenantId);
        userService.deleteTenantAdmins(tenantId);
        ruleChainService.deleteRuleChainsByTenantId(tenantId);
        tenantDao.removeById(tenantId, tenantId.getId());
        deleteEntityRelations(tenantId, tenantId);
    }

    @Override
    public PageData<Tenant> findTenants(PageLink pageLink) {
        log.trace("Executing findTenants pageLink [{}]", pageLink);
        Validator.validatePageLink(pageLink);
        return tenantDao.findTenantsByRegion(new TenantId(EntityId.NULL_UUID), DEFAULT_TENANT_REGION, pageLink);
    }

    @Override
    public void deleteTenants() {
        log.trace("Executing deleteTenants");
        tenantsRemover.removeEntities(new TenantId(EntityId.NULL_UUID), DEFAULT_TENANT_REGION);
    }

    private DataValidator<Tenant> tenantValidator =
            new DataValidator<Tenant>() {
                @Override
                protected void validateDataImpl(TenantId tenantId, Tenant tenant) {
                    if (StringUtils.isEmpty(tenant.getTitle())) {
                        throw new DataValidationException("Tenant title should be specified!");
                    }
                    if (!StringUtils.isEmpty(tenant.getEmail())) {
                        validateEmail(tenant.getEmail());
                    }
                }

                @Override
                protected void validateUpdate(TenantId tenantId, Tenant tenant) {
                    Tenant old = tenantDao.findById(TenantId.SYS_TENANT_ID, tenantId.getId());
                    if (old == null) {
                        throw new DataValidationException("Can't update non existing tenant!");
                    } else if (old.isIsolatedTbRuleEngine() != tenant.isIsolatedTbRuleEngine()) {
                        throw new DataValidationException("Can't update isolatedTbRuleEngine property!");
                    } else if (old.isIsolatedTbCore() != tenant.isIsolatedTbCore()) {
                        throw new DataValidationException("Can't update isolatedTbCore property!");
                    }
                }
            };

    private PaginatedRemover<String, Tenant> tenantsRemover =
            new PaginatedRemover<String, Tenant>() {

<<<<<<< HEAD
        @Override
        protected PageData<Tenant> findEntities(TenantId tenantId, String region, PageLink pageLink) {
            return tenantDao.findTenantsByRegion(tenantId, region, pageLink);
        }
=======
                @Override
                protected List<Tenant> findEntities(TenantId tenantId, String region, TextPageLink pageLink) {
                    return tenantDao.findTenantsByRegion(tenantId, region, pageLink);
                }
>>>>>>> a7798390

                @Override
                protected void removeEntity(TenantId tenantId, Tenant entity) {
                    deleteTenant(new TenantId(entity.getUuidId()));
                }
            };
}<|MERGE_RESOLUTION|>--- conflicted
+++ resolved
@@ -157,17 +157,10 @@
     private PaginatedRemover<String, Tenant> tenantsRemover =
             new PaginatedRemover<String, Tenant>() {
 
-<<<<<<< HEAD
-        @Override
-        protected PageData<Tenant> findEntities(TenantId tenantId, String region, PageLink pageLink) {
-            return tenantDao.findTenantsByRegion(tenantId, region, pageLink);
-        }
-=======
                 @Override
-                protected List<Tenant> findEntities(TenantId tenantId, String region, TextPageLink pageLink) {
+                protected PageData<Tenant> findEntities(TenantId tenantId, String region, PageLink pageLink) {
                     return tenantDao.findTenantsByRegion(tenantId, region, pageLink);
                 }
->>>>>>> a7798390
 
                 @Override
                 protected void removeEntity(TenantId tenantId, Tenant entity) {
