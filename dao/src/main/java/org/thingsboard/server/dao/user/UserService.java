/**
 * Copyright © 2016-2017 The Thingsboard Authors
 *
 * Licensed under the Apache License, Version 2.0 (the "License");
 * you may not use this file except in compliance with the License.
 * You may obtain a copy of the License at
 *
 *     http://www.apache.org/licenses/LICENSE-2.0
 *
 * Unless required by applicable law or agreed to in writing, software
 * distributed under the License is distributed on an "AS IS" BASIS,
 * WITHOUT WARRANTIES OR CONDITIONS OF ANY KIND, either express or implied.
 * See the License for the specific language governing permissions and
 * limitations under the License.
 */
package org.thingsboard.server.dao.user;

import com.google.common.util.concurrent.ListenableFuture;
import org.thingsboard.server.common.data.User;
import org.thingsboard.server.common.data.id.CustomerId;
import org.thingsboard.server.common.data.id.TenantId;
import org.thingsboard.server.common.data.id.UserId;
import org.thingsboard.server.common.data.page.TextPageData;
import org.thingsboard.server.common.data.page.TextPageLink;
import org.thingsboard.server.common.data.security.UserCredentials;

public interface UserService {
	
	User findUserById(UserId userId);

<<<<<<< HEAD
	User findUserByEmail(String email);
=======
	public ListenableFuture<User> findUserByIdAsync(UserId userId);

	public User findUserByEmail(String email);
>>>>>>> 3c43d039
	
	User saveUser(User user);

	UserCredentials findUserCredentialsByUserId(UserId userId);
	
	UserCredentials findUserCredentialsByActivateToken(String activateToken);

	UserCredentials findUserCredentialsByResetToken(String resetToken);

	UserCredentials saveUserCredentials(UserCredentials userCredentials);
	
	UserCredentials activateUserCredentials(String activateToken, String password);
	
	UserCredentials requestPasswordReset(String email);

	void deleteUser(UserId userId);
	
	TextPageData<User> findTenantAdmins(TenantId tenantId, TextPageLink pageLink);
	
	void deleteTenantAdmins(TenantId tenantId);
	
	TextPageData<User> findCustomerUsers(TenantId tenantId, CustomerId customerId, TextPageLink pageLink);
	    
	void deleteCustomerUsers(TenantId tenantId, CustomerId customerId);
	
}<|MERGE_RESOLUTION|>--- conflicted
+++ resolved
@@ -28,14 +28,10 @@
 	
 	User findUserById(UserId userId);
 
-<<<<<<< HEAD
+	ListenableFuture<User> findUserByIdAsync(UserId userId);
+
 	User findUserByEmail(String email);
-=======
-	public ListenableFuture<User> findUserByIdAsync(UserId userId);
 
-	public User findUserByEmail(String email);
->>>>>>> 3c43d039
-	
 	User saveUser(User user);
 
 	UserCredentials findUserCredentialsByUserId(UserId userId);
