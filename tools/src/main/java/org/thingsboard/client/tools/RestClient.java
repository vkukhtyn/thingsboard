--- conflicted
+++ resolved
@@ -142,18 +142,6 @@
         return restTemplate.postForEntity(baseURL + "/api/device", device, Device.class).getBody();
     }
 
-<<<<<<< HEAD
-    public Device createDevice(Device device) {
-        return restTemplate.postForEntity(baseURL + "/api/device", device, Device.class).getBody();
-    }
-
-    public Asset createAsset(Asset asset) {
-        return restTemplate.postForEntity(baseURL + "/api/asset", asset, Asset.class).getBody();
-=======
-    public void deleteDevice(DeviceId deviceId) {
-        restTemplate.delete(baseURL + "/api/device/" + deviceId.getId().toString());
-    }
-
     public DeviceCredentials updateDeviceCredentials(DeviceId deviceId, String token) {
         DeviceCredentials deviceCredentials = getCredentials(deviceId);
         deviceCredentials.setCredentialsType(DeviceCredentialsType.ACCESS_TOKEN);
@@ -163,7 +151,14 @@
 
     public DeviceCredentials saveDeviceCredentials(DeviceCredentials deviceCredentials) {
         return restTemplate.postForEntity(baseURL + "/api/device/credentials", deviceCredentials, DeviceCredentials.class).getBody();
->>>>>>> 90643f39
+    }
+
+    public Device createDevice(Device device) {
+        return restTemplate.postForEntity(baseURL + "/api/device", device, Device.class).getBody();
+    }
+
+    public Asset createAsset(Asset asset) {
+        return restTemplate.postForEntity(baseURL + "/api/asset", asset, Asset.class).getBody();
     }
 
     public Asset createAsset(String name, String type) {
