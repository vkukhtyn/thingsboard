///
/// Copyright © 2016-2020 The Thingsboard Authors
///
/// Licensed under the Apache License, Version 2.0 (the "License");
/// you may not use this file except in compliance with the License.
/// You may obtain a copy of the License at
///
///     http://www.apache.org/licenses/LICENSE-2.0
///
/// Unless required by applicable law or agreed to in writing, software
/// distributed under the License is distributed on an "AS IS" BASIS,
/// WITHOUT WARRANTIES OR CONDITIONS OF ANY KIND, either express or implied.
/// See the License for the specific language governing permissions and
/// limitations under the License.
///

import L, { FeatureGroup, LatLngBounds, LatLngTuple, markerClusterGroup, MarkerClusterGroupOptions } from 'leaflet';

import 'leaflet-providers';
import 'leaflet.markercluster/dist/leaflet.markercluster';

import {
  FormattedData,
  MapSettings,
  MarkerSettings,
  PolygonSettings,
  PolylineSettings,
  UnitedMapSettings
} from './map-models';
import { Marker } from './markers';
import { BehaviorSubject, Observable } from 'rxjs';
import { filter } from 'rxjs/operators';
import { Polyline } from './polyline';
import { Polygon } from './polygon';
import { createTooltip, safeExecute } from '@home/components/widget/lib/maps/maps-utils';

export default abstract class LeafletMap {

    markers: Map<string, Marker> = new Map();
    polylines: Map<string, Polyline> = new Map();
    polygons: Map<string, Polygon> = new Map();
    map: L.Map;
    map$: BehaviorSubject<L.Map> = new BehaviorSubject(null);
    ready$: Observable<L.Map> = this.map$.pipe(filter(map => !!map));
    options: UnitedMapSettings;
    bounds: L.LatLngBounds;
    datasources: FormattedData[];
    markersCluster;
    points: FeatureGroup;
    markersData = [];

    protected constructor(public $container: HTMLElement, options: UnitedMapSettings) {
        this.options = options;
    }

    public initSettings(options: MapSettings) {
        const { initCallback,
            disableScrollZooming,
            useClusterMarkers,
            zoomOnClick,
            showCoverageOnHover,
            removeOutsideVisibleBounds,
            animate,
            chunkedLoading,
            maxClusterRadius,
            maxZoom }: MapSettings = options;
        if (disableScrollZooming) {
            this.map.scrollWheelZoom.disable();
        }
        if (initCallback) {
            setTimeout(options.initCallback, 0);
        }
        if (useClusterMarkers) {
            const clusteringSettings: MarkerClusterGroupOptions = {
                zoomToBoundsOnClick: zoomOnClick,
                showCoverageOnHover,
                removeOutsideVisibleBounds,
                animate,
                chunkedLoading
            };
            if (maxClusterRadius && maxClusterRadius > 0) {
                clusteringSettings.maxClusterRadius = Math.floor(maxClusterRadius);
            }
            if (maxZoom && maxZoom >= 0 && maxZoom < 19) {
                clusteringSettings.disableClusteringAtZoom = Math.floor(maxZoom);
            }
            this.markersCluster = markerClusterGroup(clusteringSettings);
            this.ready$.subscribe(map => map.addLayer(this.markersCluster));
        }
    }

    addMarkerControl() {
        if (this.options.draggableMarker) {
            let mousePositionOnMap: L.LatLng;
            let addMarker: L.Control;
            this.map.on('mousemove', (e: L.LeafletMouseEvent) => {
                mousePositionOnMap = e.latlng;
            });
            const dragListener = (e: L.DragEndEvent) => {
                if (e.type === 'dragend' && mousePositionOnMap) {
                    const icon = new L.Icon.Default();
                    icon.options.shadowSize = [0, 0];
                    const newMarker = L.marker(mousePositionOnMap, { icon }).addTo(this.map);
                    const datasourcesList = document.createElement('div');
                    const customLatLng = this.convertToCustomFormat(mousePositionOnMap);
                    this.datasources.forEach(ds => {
                        const dsItem = document.createElement('p');
                        dsItem.appendChild(document.createTextNode(ds.entityName));
                        dsItem.setAttribute('style', 'font-size: 14px');
                        dsItem.onclick = () => {
                            const updatedEnttity = { ...ds, ...customLatLng };
                            this.saveMarkerLocation(updatedEnttity);
                            this.map.removeLayer(newMarker);
                            this.deleteMarker(ds.entityName);
                            this.createMarker(ds.entityName, updatedEnttity, this.datasources, this.options);
                        }
                        datasourcesList.append(dsItem);
                    });
                    const deleteBtn = document.createElement('a');
                    deleteBtn.appendChild(document.createTextNode('Delete position'));
                    deleteBtn.setAttribute('color', 'red');
                    deleteBtn.onclick = () => {
                        this.map.removeLayer(newMarker);
                    }
                    datasourcesList.append(deleteBtn);
                    const popup = L.popup();
                    popup.setContent(datasourcesList);
                    newMarker.bindPopup(popup).openPopup();
                }
                addMarker.setPosition('topright')
            }
            L.Control.AddMarker = L.Control.extend({
                onAdd() {
                    const img = L.DomUtil.create('img') as any;
                    img.src = `assets/add_location.svg`;
                    img.style.width = '32px';
                    img.style.height = '32px';
                    img.title = 'Drag and drop to add marker';
                    img.onclick = this.dragMarker;
                    img.draggable = true;
                    const draggableImg = new L.Draggable(img);
                    draggableImg.enable();
                    draggableImg.on('dragend', dragListener)
                    return img;
                },
                onRemove() {
                },
                dragMarker: this.dragMarker
            } as any);
            L.control.addMarker = (opts) => {
                return new L.Control.AddMarker(opts);
            }
            addMarker = L.control.addMarker({ position: 'topright' }).addTo(this.map);
        }
    }

    public setMap(map: L.Map) {
        this.map = map;
        if (this.options.useDefaultCenterPosition) {
            this.map.panTo(this.options.defaultCenterPosition);
            this.bounds = map.getBounds();
        }
        else this.bounds = new L.LatLngBounds(null, null);
        if (this.options.draggableMarker) {
            this.addMarkerControl();
        }
        this.map$.next(this.map);
    }

    public setDataSources(dataSources) {
        this.datasources = dataSources;
    }

    public saveMarkerLocation(_e) {

    }

    createLatLng(lat: number, lng: number): L.LatLng {
        return L.latLng(lat, lng);
    }

    createBounds(): L.LatLngBounds {
        return this.map.getBounds();
    }

    extendBounds(bounds: L.LatLngBounds, polyline: L.Polyline) {
        if (polyline && polyline.getLatLngs() && polyline.getBounds()) {
            bounds.extend(polyline.getBounds());
        }
    }

    invalidateSize() {
        this.map?.invalidateSize(true);
    }

    onResize() {

    }

    getCenter() {
        return this.map.getCenter();
    }

    fitBounds(bounds: LatLngBounds, padding?: LatLngTuple) {
        if (bounds.isValid()) {
            this.bounds = !!this.bounds ? this.bounds.extend(bounds) : bounds;
            if (!this.options.fitMapBounds && this.options.defaultZoomLevel) {
                this.map.setZoom(this.options.defaultZoomLevel, { animate: false });
                if (this.options.useDefaultCenterPosition) {
                    this.map.panTo(this.options.defaultCenterPosition, { animate: false });
                }
                else {
                    this.map.panTo(this.bounds.getCenter());
                }
            } else {
                this.map.once('zoomend', () => {
                    if (!this.options.defaultZoomLevel && this.map.getZoom() > this.options.minZoomLevel) {
                        this.map.setZoom(this.options.minZoomLevel, { animate: false });
                    }
                });
                if (this.options.useDefaultCenterPosition) {
                    this.bounds = this.bounds.extend(this.options.defaultCenterPosition);
                }
                this.map.fitBounds(this.bounds, { padding: padding || [50, 50], animate: false });
            }
        }
    }

    convertPosition(expression: object): L.LatLng {
        if (!expression) return null;
        const lat = expression[this.options.latKeyName];
        const lng = expression[this.options.lngKeyName];
        if (isNaN(lat) || isNaN(lng))
            return null;
        else
            return L.latLng(lat, lng) as L.LatLng;
    }

    convertToCustomFormat(position: L.LatLng): object {
        return {
            [this.options.latKeyName]: position.lat % 90,
            [this.options.lngKeyName]: position.lng % 180
        }
    }

    // Markers
    updateMarkers(markersData, callback?) {
        markersData.filter(mdata => !!this.convertPosition(mdata)).forEach(data => {
            if (data.rotationAngle || data.rotationAngle === 0) {
                const currentImage = this.options.useMarkerImageFunction ?
                    safeExecute(this.options.markerImageFunction,
                        [data, this.options.markerImages, markersData, data.dsIndex]) : this.options.currentImage;
                const style = currentImage ? 'background-image: url(' + currentImage.url + ');' : '';
                this.options.icon = L.divIcon({
                    html: `<div class="arrow"
                     style="transform: translate(-10px, -10px)
                     rotate(${data.rotationAngle}deg);
                     ${style}"><div>`
                });
            }
            else {
                this.options.icon = null;
            }
            if (this.markers.get(data.entityName)) {
                this.updateMarker(data.entityName, data, markersData, this.options)
            }
            else {
                this.createMarker(data.entityName, data, markersData, this.options as MarkerSettings, callback);
            }
        });
        this.markersData = markersData;
    }

    dragMarker = (e, data?) => {
        if (e.type !== 'dragend') return;
        this.saveMarkerLocation({ ...data, ...this.convertToCustomFormat(e.target._latlng) });
    }

    private createMarker(key: string, data: FormattedData, dataSources: FormattedData[], settings: MarkerSettings, callback?) {
        this.ready$.subscribe(() => {
            const newMarker = new Marker(this.convertPosition(data), settings, data, dataSources, this.dragMarker);
            if (callback)
                newMarker.leafletMarker.on('click', () => { callback(data, true) });
            if (this.bounds)
                this.fitBounds(this.bounds.extend(newMarker.leafletMarker.getLatLng()));
            this.markers.set(key, newMarker);
            if (this.options.useClusterMarkers) {
                this.markersCluster.addLayer(newMarker.leafletMarker);
            }
            else {
                this.map.addLayer(newMarker.leafletMarker);
            }
        });
    }

    private updateMarker(key: string, data: FormattedData, dataSources: FormattedData[], settings: MarkerSettings) {
        const marker: Marker = this.markers.get(key);
        const location = this.convertPosition(data)
        if (!location.equals(marker.location)) {
            marker.updateMarkerPosition(location);
        }
        if (settings.showTooltip) {
            marker.updateMarkerTooltip(data);
        }
        if (settings.useClusterMarkers)
            this.markersCluster.refreshClusters()
        marker.setDataSources(data, dataSources);
        marker.updateMarkerIcon(settings);
    }

    deleteMarker(key: string) {
        let marker = this.markers.get(key)?.leafletMarker;
        if (marker) {
            this.map.removeLayer(marker);
            this.markers.delete(key);
            marker = null;
        }
    }

    updatePoints(pointsData: FormattedData[], getTooltip: (point: FormattedData, setTooltip?: boolean) => string) {
        this.map$.subscribe(map => {
            if (this.points) {
                map.removeLayer(this.points);
            }
            this.points = new FeatureGroup();
            pointsData.filter(pdata => !!this.convertPosition(pdata)).forEach(data => {
                const point = L.circleMarker(this.convertPosition(data), {
                    color: this.options.pointColor,
                    radius: this.options.pointSize
                });
                if (!this.options.pointTooltipOnRightPanel) {
                    point.on('click', () => getTooltip(data));
                }
                else {
                    createTooltip(point, this.options, pointsData, getTooltip(data, false));
                }
                this.points.addLayer(point);
            });
            map.addLayer(this.points);
        });
    }

    setImageAlias(alias: Observable<any>) {
    }

    // Polyline

    updatePolylines(polyData: FormattedData[][], data?: FormattedData) {
        polyData.forEach((dataSource) => {
            if (dataSource.length) {
                data = data || dataSource[0];
                if (this.polylines.get(data.$datasource.entityName)) {
                    this.updatePolyline(data, dataSource, this.options);
                }
                else {
                    this.createPolyline(data, dataSource, this.options);
                }
            }
        })
    }

    createPolyline(data: FormattedData, dataSources: FormattedData[], settings: PolylineSettings) {
        this.ready$.subscribe(() => {
            const poly = new Polyline(this.map,
              dataSources.map(el => this.convertPosition(el)).filter(el => !!el), data, dataSources, settings);
            const bounds = poly.leafletPoly.getBounds();
            this.fitBounds(bounds);
            this.polylines.set(data.$datasource.entityName, poly);
        });
    }

    updatePolyline(data: FormattedData, dataSources: FormattedData[], settings: PolylineSettings) {
        this.ready$.subscribe(() => {
<<<<<<< HEAD
            const poly = this.polylines.get(key);
            const oldBounds = poly.leafletPoly.getBounds();
            poly.updatePolyline(settings, data.map(el => this.convertPosition(el)), dataSources);
            const newBounds = poly.leafletPoly.getBounds();
            if (oldBounds.toBBoxString() !== newBounds.toBBoxString()) {
                this.fitBounds(newBounds);
            }
=======
            const poly = this.polylines.get(data.$datasource.entityName);
            poly.updatePolyline(dataSources.map(el => this.convertPosition(el)).filter(el => !!el), data, dataSources, settings);
>>>>>>> 56fb09b9
        });
    }

    // Polygon

    updatePolygons(polyData: FormattedData[]) {
        polyData.forEach((data: FormattedData) => {
            if (data && data.hasOwnProperty(this.options.polygonKeyName)) {
                if (typeof (data[this.options.polygonKeyName]) === 'string') {
                    data[this.options.polygonKeyName] = JSON.parse(data[this.options.polygonKeyName]) as LatLngTuple[];
                }
                if (this.polygons.get(data.$datasource.entityName)) {
                    this.updatePolygon(data, polyData, this.options);
                }
                else {
                    this.createPolygon(data, polyData, this.options);
                }
            }
        });
    }

    createPolygon(polyData: FormattedData, dataSources: FormattedData[], settings: PolygonSettings) {
        this.ready$.subscribe(() => {
            const polygon = new Polygon(this.map, polyData, dataSources, settings);
            const bounds = polygon.leafletPoly.getBounds();
            this.fitBounds(bounds);
            this.polygons.set(polyData.$datasource.entityName, polygon);
        });
    }

    updatePolygon(polyData: FormattedData, dataSources: FormattedData[], settings: PolygonSettings) {
        this.ready$.subscribe(() => {
<<<<<<< HEAD
            const poly = this.polygons.get(polyData.entityName);
            const oldBounds = poly.leafletPoly.getBounds();
            poly.updatePolygon(polyData, dataSources, settings);
            const newBounds = poly.leafletPoly.getBounds();
            if (oldBounds.toBBoxString() !== newBounds.toBBoxString()) {
                this.fitBounds(newBounds);
            }
=======
            const poly = this.polygons.get(polyData.$datasource.entityName);
            poly.updatePolygon(polyData, dataSources, settings);
>>>>>>> 56fb09b9
        });
    }
}<|MERGE_RESOLUTION|>--- conflicted
+++ resolved
@@ -371,20 +371,15 @@
 
     updatePolyline(data: FormattedData, dataSources: FormattedData[], settings: PolylineSettings) {
         this.ready$.subscribe(() => {
-<<<<<<< HEAD
-            const poly = this.polylines.get(key);
+            const poly = this.polylines.get(data.entityName);
             const oldBounds = poly.leafletPoly.getBounds();
-            poly.updatePolyline(settings, data.map(el => this.convertPosition(el)), dataSources);
+            poly.updatePolyline(settings, data.map(el => this.convertPosition(el)).filter(el => !!el), dataSources);
             const newBounds = poly.leafletPoly.getBounds();
             if (oldBounds.toBBoxString() !== newBounds.toBBoxString()) {
                 this.fitBounds(newBounds);
             }
-=======
-            const poly = this.polylines.get(data.$datasource.entityName);
-            poly.updatePolyline(dataSources.map(el => this.convertPosition(el)).filter(el => !!el), data, dataSources, settings);
->>>>>>> 56fb09b9
-        });
-    }
+        });
+    }Я
 
     // Polygon
 
@@ -415,7 +410,6 @@
 
     updatePolygon(polyData: FormattedData, dataSources: FormattedData[], settings: PolygonSettings) {
         this.ready$.subscribe(() => {
-<<<<<<< HEAD
             const poly = this.polygons.get(polyData.entityName);
             const oldBounds = poly.leafletPoly.getBounds();
             poly.updatePolygon(polyData, dataSources, settings);
@@ -423,10 +417,6 @@
             if (oldBounds.toBBoxString() !== newBounds.toBBoxString()) {
                 this.fitBounds(newBounds);
             }
-=======
-            const poly = this.polygons.get(polyData.$datasource.entityName);
-            poly.updatePolygon(polyData, dataSources, settings);
->>>>>>> 56fb09b9
         });
     }
 }