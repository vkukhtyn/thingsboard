///
/// Copyright © 2016-2020 The Thingsboard Authors
///
/// Licensed under the Apache License, Version 2.0 (the "License");
/// you may not use this file except in compliance with the License.
/// You may obtain a copy of the License at
///
///     http://www.apache.org/licenses/LICENSE-2.0
///
/// Unless required by applicable law or agreed to in writing, software
/// distributed under the License is distributed on an "AS IS" BASIS,
/// WITHOUT WARRANTIES OR CONDITIONS OF ANY KIND, either express or implied.
/// See the License for the specific language governing permissions and
/// limitations under the License.
///

import { LatLngTuple } from 'leaflet';
import { Datasource } from '@app/shared/models/widget.models';
import { EntityType } from '@shared/models/entity-type.models';
import tinycolor from 'tinycolor2';

export const DEFAULT_MAP_PAGE_SIZE = 16384;

export type GenericFunction = (data: FormattedData, dsData: FormattedData[], dsIndex: number) => string;
export type MarkerImageFunction = (data: FormattedData, dsData: FormattedData[], dsIndex: number) => string;
export type PosFuncton = (origXPos, origYPos) => { x, y };

export type MapSettings = {
    draggableMarker: boolean;
<<<<<<< HEAD
    editablePolygon: boolean;
    initCallback?: () => any;
=======
>>>>>>> 2dac896f
    posFunction: PosFuncton;
    defaultZoomLevel?: number;
    disableScrollZooming?: boolean;
    minZoomLevel?: number;
    useClusterMarkers: boolean;
    latKeyName?: string;
    lngKeyName?: string;
    xPosKeyName?: string;
    yPosKeyName?: string;
    imageEntityAlias: string;
    imageUrlAttribute: string;
    mapProvider: MapProviders;
    mapProviderHere: string;
    mapUrl?: string;
    mapImageUrl?: string;
    provider?: MapProviders;
    credentials?: any; // declare credentials format
    gmApiKey?: string;
    defaultCenterPosition?: LatLngTuple;
    markerClusteringSetting?;
    useDefaultCenterPosition?: boolean;
    gmDefaultMapType?: string;
    useLabelFunction: string;
    icon?: any;
    zoomOnClick: boolean,
    maxZoom: number,
    showCoverageOnHover: boolean,
    animate: boolean,
    maxClusterRadius: number,
    chunkedLoading: boolean,
    removeOutsideVisibleBounds: boolean,
    useCustomProvider: boolean,
    customProviderTileUrl: string;
    mapPageSize: number;
}

export enum MapProviders {
    google = 'google-map',
    openstreet = 'openstreet-map',
    here = 'here',
    image = 'image-map',
    tencent = 'tencent-map'
}

export type MarkerSettings = {
    tooltipPattern?: any;
    tooltipAction: { [name: string]: actionsHandler };
    icon?: any;
    showLabel?: boolean;
    label: string;
    labelColor: string;
    labelText: string;
    useLabelFunction: boolean;
    draggableMarker: boolean;
    showTooltip?: boolean;
    useTooltipFunction: boolean;
    useColorFunction: boolean;
    color?: string;
    tinyColor?: tinycolor.Instance;
    autocloseTooltip: boolean;
    showTooltipAction: string;
    useClusterMarkers: boolean;
    currentImage?: string;
    useMarkerImageFunction?: boolean;
    markerImages?: string[];
    markerImageSize: number;
    fitMapBounds: boolean;
    markerImage: string;
    markerClick: { [name: string]: actionsHandler };
    colorFunction: GenericFunction;
    tooltipFunction: GenericFunction;
    labelFunction: GenericFunction;
    markerImageFunction?: MarkerImageFunction;
    markerOffsetX: number;
    markerOffsetY: number;
}

export interface FormattedData {
    $datasource: Datasource;
    entityName: string;
    entityId: string;
    entityType: EntityType;
    dsIndex: number;
    deviceType: string;
    [key: string]: any
}

export interface ReplaceInfo {
  variable: string;
  valDec?: number;
  dataKeyName: string
}

export type PolygonSettings = {
    showPolygon: boolean;
    polygonKeyName: string;
    polKeyName: string;// deprecated
    polygonStrokeOpacity: number;
    polygonOpacity: number;
    polygonStrokeWeight: number;
    polygonStrokeColor: string;
    polygonColor: string;
    showPolygonTooltip: boolean;
    autocloseTooltip: boolean;
    showTooltipAction: string;
    tooltipAction: { [name: string]: actionsHandler };
    polygonTooltipPattern: string;
    usePolygonTooltipFunction: boolean;
    polygonClick: { [name: string]: actionsHandler };
    usePolygonColorFunction: boolean;
    polygonTooltipFunction: GenericFunction;
    polygonColorFunction?: GenericFunction;
    editablePolygon: boolean;
}

export type PolylineSettings = {
    usePolylineDecorator: any;
    autocloseTooltip: boolean;
    showTooltipAction: string;
    useColorFunction: any;
    tooltipAction: { [name: string]: actionsHandler };
    color: string;
    useStrokeOpacityFunction: any;
    strokeOpacity: number;
    useStrokeWeightFunction: any;
    strokeWeight: number;
    decoratorOffset: string | number;
    endDecoratorOffset: string | number;
    decoratorRepeat: string | number;
    decoratorSymbol: any;
    decoratorSymbolSize: any;
    useDecoratorCustomColor: any;
    decoratorCustomColor: any;


    colorFunction: GenericFunction;
    strokeOpacityFunction: GenericFunction;
    strokeWeightFunction: GenericFunction;
}

export interface HistorySelectSettings {
    buttonColor: string;
}

export interface MapImage {
    imageUrl: string;
    aspect: number;
    update?: boolean;
}

export type TripAnimationSettings = {
    showPoints: boolean;
    pointColor: string;
    pointSize: number;
    pointTooltipOnRightPanel: boolean;
    usePointAsAnchor: boolean;
    normalizationStep: number;
    showPolygon: boolean;
    latKeyName: string;
    lngKeyName: string;
    rotationAngle: number;
    label: string;
    tooltipPattern: string;
    useTooltipFunction: boolean;
    useLabelFunction: boolean;
    pointAsAnchorFunction: GenericFunction;
    tooltipFunction: GenericFunction;
    labelFunction: GenericFunction;
}

export type actionsHandler = ($event: Event, datasource: Datasource) => void;

export type UnitedMapSettings = MapSettings & PolygonSettings & MarkerSettings & PolylineSettings & TripAnimationSettings;

export const defaultSettings: any = {
    xPosKeyName: 'xPos',
    yPosKeyName: 'yPos',
    markerOffsetX: 0.5,
    markerOffsetY: 1,
    latKeyName: 'latitude',
    lngKeyName: 'longitude',
    polygonKeyName: 'coordinates',
    showLabel: false,
    label: '${entityName}',
    showTooltip: false,
    useDefaultCenterPosition: false,
    showTooltipAction: 'click',
    autocloseTooltip: false,
    showPolygon: false,
    labelColor: '#000000',
    color: '#FE7569',
    polygonColor: '#0000ff',
    polygonStrokeColor: '#fe0001',
    polygonOpacity: 0.5,
    polygonStrokeOpacity: 1,
    polygonStrokeWeight: 1,
    useLabelFunction: false,
    markerImages: [],
    strokeWeight: 2,
    strokeOpacity: 1.0,
    initCallback: () => { },
    defaultZoomLevel: 8,
    disableScrollZooming: false,
    minZoomLevel: 16,
    credentials: '',
    markerClusteringSetting: null,
    draggableMarker: false,
    editablePolygon: false,
    fitMapBounds: true,
    mapPageSize: DEFAULT_MAP_PAGE_SIZE
};

export const hereProviders = [
    'HERE.normalDay',
    'HERE.normalNight',
    'HERE.hybridDay',
    'HERE.terrainDay']<|MERGE_RESOLUTION|>--- conflicted
+++ resolved
@@ -27,11 +27,7 @@
 
 export type MapSettings = {
     draggableMarker: boolean;
-<<<<<<< HEAD
     editablePolygon: boolean;
-    initCallback?: () => any;
-=======
->>>>>>> 2dac896f
     posFunction: PosFuncton;
     defaultZoomLevel?: number;
     disableScrollZooming?: boolean;
