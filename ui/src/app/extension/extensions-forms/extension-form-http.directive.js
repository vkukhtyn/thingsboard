--- conflicted
+++ resolved
@@ -67,7 +67,6 @@
             if (index > -1) {
                 scope.converterConfigs.splice(index, 1);
             }
-            scope.theForm.$setDirty();
         };
 
         scope.addConverter = function(converters) {
@@ -85,7 +84,6 @@
             if (index > -1) {
                 converters.splice(index, 1);
             }
-            scope.theForm.$setDirty();
         };
 
         scope.addAttribute = function(attributes) {
@@ -98,11 +96,7 @@
             if (index > -1) {
                 attributes.splice(index, 1);
             }
-            scope.theForm.$setDirty();
         };
-
-
-
 
 
         if(scope.isAdd) {
@@ -111,28 +105,6 @@
         } else {
             scope.converterConfigs = scope.config.converterConfigurations;
         }
-
-
-
-        scope.updateValidity = function() {
-            let valid = scope.converterConfigs && scope.converterConfigs.length > 0;
-            scope.theForm.$setValidity('converterConfigs', valid);
-            if(scope.converterConfigs.length) {
-                for(let i=0; i<scope.converterConfigs.length; i++) {
-                    if(!scope.converterConfigs[i].converters.length) {
-                        scope.theForm.$setValidity('converters', false);
-                        break;
-                    } else {
-                        scope.theForm.$setValidity('converters', true);
-                    }
-                }
-            }
-        };
-
-        scope.$watch('converterConfigs', function() {
-            scope.updateValidity();
-        }, true);
-
 
         scope.transformerTypeChange = function(attribute) {
             attribute.transformer = "";
@@ -147,13 +119,8 @@
                     scope.theForm[editorName].$setValidity('transformerJSON', false);
                 }
             }
-<<<<<<< HEAD
-        }
-
-=======
         };
         
->>>>>>> f00898c7
         $compile(element.contents())(scope);
     };
 
